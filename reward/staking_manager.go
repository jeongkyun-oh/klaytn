--- conflicted
+++ resolved
@@ -24,11 +24,8 @@
 	"github.com/klaytn/klaytn/common"
 	"github.com/klaytn/klaytn/event"
 	"github.com/klaytn/klaytn/params"
-<<<<<<< HEAD
 	"github.com/klaytn/klaytn/storage/database"
-=======
 	"sync"
->>>>>>> ff34e902
 )
 
 const (
@@ -60,33 +57,6 @@
 	migrationCheck       migrationCheck
 }
 
-<<<<<<< HEAD
-func NewStakingManager(bc blockChain, gh governanceHelper, db database.DBManager) *StakingManager {
-	sm := &StakingManager{
-		addressBookConnector: newAddressBookConnector(bc, gh),
-		stakingInfoCache:     newStakingInfoCache(),
-		stakingInfoDB:        stakingInfoDB(db),
-		governanceHelper:     gh,
-		blockchain:           bc,
-		chainHeadChan:        make(chan blockchain.ChainHeadEvent, chainHeadChanSize),
-		migrationCheck:       migrationCheck(db),
-	}
-
-	// Before migration, staking information of current and before should be stored in DB.
-	//
-	// Staking information from block of StakingUpdateInterval ahead is needed to create a block.
-	// If there is no staking info in either cache, db or state trie, the node cannot make a block.
-	// The information in state trie is deleted after state trie migration.
-	blockchain.RegisterMigrationPrerequisites(func(blockNum uint64) error {
-		if _, err := sm.updateStakingInfo(blockNum); err != nil {
-			return err
-		}
-		_, err := sm.updateStakingInfo(blockNum + params.StakingUpdateInterval())
-		return err
-	})
-
-	return sm
-=======
 var (
 	// variables for sole StakingManager
 	once           sync.Once
@@ -102,7 +72,7 @@
 // On the first call, a StakingManager is created with given parameters.
 // From next calls, the existing StakingManager is returned. (Parameters
 // from the next calls will not affect.)
-func NewStakingManager(bc blockChain, gh governanceHelper, db stakingInfoDB) *StakingManager {
+func NewStakingManager(bc blockChain, gh governanceHelper, db database.DBManager) *StakingManager {
 	if bc != nil && gh != nil {
 		// this is only called once
 		once.Do(func() {
@@ -113,7 +83,21 @@
 				governanceHelper:     gh,
 				blockchain:           bc,
 				chainHeadChan:        make(chan blockchain.ChainHeadEvent, chainHeadChanSize),
+				migrationCheck:       migrationCheck(db),
 			}
+
+			// Before migration, staking information of current and before should be stored in DB.
+			//
+			// Staking information from block of StakingUpdateInterval ahead is needed to create a block.
+			// If there is no staking info in either cache, db or state trie, the node cannot make a block.
+			// The information in state trie is deleted after state trie migration.
+			blockchain.RegisterMigrationPrerequisites(func(blockNum uint64) error {
+				if _, err := updateStakingInfo(blockNum); err != nil {
+					return err
+				}
+				_, err := updateStakingInfo(blockNum + params.StakingUpdateInterval())
+				return err
+			})
 		})
 	} else {
 		logger.Error("unable to set StakingManager", "blockchain", bc, "governanceHelper", gh)
@@ -124,7 +108,6 @@
 
 func GetStakingManager() *StakingManager {
 	return stakingManager
->>>>>>> ff34e902
 }
 
 // GetStakingInfo returns a corresponding stakingInfo for a blockNum.
@@ -154,14 +137,11 @@
 	// Calculate staking info from block header and updates it to cache and db
 	calcStakingInfo, _ := updateStakingInfo(stakingBlockNumber)
 	if calcStakingInfo == nil {
-<<<<<<< HEAD
-		if sm.migrationCheck.InMigration() {
+		if stakingManager.migrationCheck.InMigration() {
 			logger.Error("YOU MUST NOT RESTART NODE", "action", "if you want to restart the node, you should wait a day after the migration completes", "reason", "failed to store staking info while migration")
 		}
-		logger.Error("Failed to update stakingInfo", "blockNum", blockNum, "staking block number", stakingBlockNumber)
-=======
 		logger.Error("failed to update stakingInfo", "blockNum", blockNum, "staking block number", stakingBlockNumber)
->>>>>>> ff34e902
+
 		return nil
 	}
 
@@ -170,19 +150,14 @@
 }
 
 // updateStakingInfo updates staking info in cache and db created from given block number.
-<<<<<<< HEAD
-func (sm *StakingManager) updateStakingInfo(blockNum uint64) (*StakingInfo, error) {
+func updateStakingInfo(blockNum uint64) (*StakingInfo, error) {
+	if stakingManager == nil {
+		return nil, ErrStakingManagerNotSet
+	}
+
 	stakingBlockNumber := params.CalcStakingBlockNumber(blockNum)
 
-	stakingInfo, err := sm.addressBookConnector.getStakingInfoFromAddressBook(stakingBlockNumber)
-=======
-func updateStakingInfo(blockNum uint64) (*StakingInfo, error) {
-	if stakingManager == nil {
-		return nil, ErrStakingManagerNotSet
-	}
-
-	stakingInfo, err := stakingManager.addressBookConnector.getStakingInfoFromAddressBook(blockNum)
->>>>>>> ff34e902
+	stakingInfo, err := stakingManager.addressBookConnector.getStakingInfoFromAddressBook(stakingBlockNumber)
 	if err != nil {
 		return nil, err
 	}
@@ -194,7 +169,7 @@
 		return stakingInfo, err
 	}
 
-	logger.Info("Add a new stakingInfo to stakingInfoCache and stakingInfoDB", "blockNum", blostakingBlockNumberckNum)
+	logger.Info("Add a new stakingInfo to stakingInfoCache and stakingInfoDB", "blockNum", stakingBlockNumber)
 	logger.Debug("Added stakingInfo", "stakingInfo", stakingInfo)
 	return stakingInfo, nil
 }
