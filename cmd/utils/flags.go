--- conflicted
+++ resolved
@@ -1395,13 +1395,9 @@
 // SetKlayConfig applies klay-related command line flags to the config.
 func SetKlayConfig(ctx *cli.Context, stack *node.Node, cfg *cn.Config) {
 	// TODO-Klaytn-Bootnode: better have to check conflicts about network flags when we add Klaytn's `mainnet` parameter
-<<<<<<< HEAD
-	// CheckExclusive(ctx, DeveloperFlag, TestnetFlag, RinkebyFlag)
-=======
 	// checkExclusive(ctx, DeveloperFlag, TestnetFlag, RinkebyFlag)
 	raiseFDLimit()
 
->>>>>>> cda5cc21
 	ks := stack.AccountManager().Backends(keystore.KeyStoreType)[0].(*keystore.KeyStore)
 	setServiceChainSigner(ctx, ks, cfg)
 	setRewardbase(ctx, ks, cfg)
