--- conflicted
+++ resolved
@@ -26,13 +26,14 @@
 	"context"
 	"errors"
 	"fmt"
-	"github.com/klaytn/klaytn/log"
 	"io/ioutil"
 	"os"
 	"reflect"
 	"runtime"
 	"sync"
 	"time"
+
+	"github.com/klaytn/klaytn/log"
 
 	klaytnapi "github.com/klaytn/klaytn/api"
 	"github.com/klaytn/klaytn/blockchain"
@@ -759,37 +760,27 @@
 				return nil, err
 			}
 		}
-<<<<<<< HEAD
-		// Constuct the JavaScript tracer to execute with
-		if tracer, err = vm.New(*config.Tracer); err != nil {
-			return nil, err
-=======
 
 		if *config.Tracer == fastCallTracer {
 			tracer = vm.NewInternalTxTracer()
 		} else {
 			// Constuct the JavaScript tracer to execute with
-			if tracer, err = tracers.New(*config.Tracer); err != nil {
+			if tracer, err = vm.New(*config.Tracer); err != nil {
 				return nil, err
 			}
->>>>>>> 6c72f380
 		}
 		// Handle timeouts and RPC cancellations
 		deadlineCtx, cancel := context.WithTimeout(ctx, timeout)
 		go func() {
 			<-deadlineCtx.Done()
-<<<<<<< HEAD
-			tracer.(*vm.Tracer).Stop(errors.New("execution timeout"))
-=======
 			switch t := tracer.(type) {
-			case *tracers.Tracer:
+			case *vm.Tracer:
 				t.Stop(errors.New("execution timeout"))
 			case *vm.InternalTxTracer:
 				t.Stop(errors.New("execution timeout"))
 			default:
 				logger.Warn("unknown tracer type", "type", reflect.TypeOf(t).String())
 			}
->>>>>>> 6c72f380
 		}()
 		defer cancel()
 
