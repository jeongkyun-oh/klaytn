// Modifications Copyright 2018 The klaytn Authors
// Copyright 2014 The go-ethereum Authors
// This file is part of go-ethereum.
//
// The go-ethereum library is free software: you can redistribute it and/or modify
// it under the terms of the GNU Lesser General Public License as published by
// the Free Software Foundation, either version 3 of the License, or
// (at your option) any later version.
//
// The go-ethereum library is distributed in the hope that it will be useful,
// but WITHOUT ANY WARRANTY; without even the implied warranty of
// MERCHANTABILITY or FITNESS FOR A PARTICULAR PURPOSE. See the
// GNU Lesser General Public License for more details.
//
// You should have received a copy of the GNU Lesser General Public License
// along with the go-ethereum library. If not, see <http://www.gnu.org/licenses/>.
//
// This file is derived from eth/filters/filter.go (2018/06/04).
// Modified and improved for the klaytn development.

package filters

import (
	"context"
<<<<<<< HEAD
	"math/big"
=======
	"errors"
	"math"
	"math/big"
	"strconv"
>>>>>>> 09d30d73

	"github.com/klaytn/klaytn/blockchain"
	"github.com/klaytn/klaytn/blockchain/bloombits"
	"github.com/klaytn/klaytn/blockchain/types"
	"github.com/klaytn/klaytn/common"
	"github.com/klaytn/klaytn/event"
	"github.com/klaytn/klaytn/networks/rpc"
	"github.com/klaytn/klaytn/storage/database"
)

//go:generate mockgen -destination=node/cn/filters/mock/backend_mock.go -package=cn github.com/klaytn/klaytn/node/cn/filters Backend
type Backend interface {
	ChainDB() database.DBManager
	EventMux() *event.TypeMux
	HeaderByNumber(ctx context.Context, blockNr rpc.BlockNumber) (*types.Header, error)
	GetBlockReceipts(ctx context.Context, blockHash common.Hash) types.Receipts
	GetLogs(ctx context.Context, blockHash common.Hash) ([][]*types.Log, error)

	SubscribeNewTxsEvent(chan<- blockchain.NewTxsEvent) event.Subscription
	SubscribeChainEvent(ch chan<- blockchain.ChainEvent) event.Subscription
	SubscribeRemovedLogsEvent(ch chan<- blockchain.RemovedLogsEvent) event.Subscription
	SubscribeLogsEvent(ch chan<- []*types.Log) event.Subscription

	BloomStatus() (uint64, uint64)
	ServiceFilter(ctx context.Context, session *bloombits.MatcherSession)
}

// Filter can be used to retrieve and filter logs.
type Filter struct {
	backend Backend

	begin, end int64
	addresses  []common.Address
	topics     [][]common.Hash

	matcher *bloombits.Matcher
}

// NewRangeFilter creates a new filter which uses a bloom filter on blocks to
// figure out whether a particular block is interesting or not.
func NewRangeFilter(backend Backend, begin, end int64, addresses []common.Address, topics [][]common.Hash) *Filter {
	// Flatten the address and topic filter clauses into a single bloombits filter
	// system. Since the bloombits are not positional, nil topics are permitted,
	// which get flattened into a nil byte slice.
	var filters [][][]byte
	if len(addresses) > 0 {
		filter := make([][]byte, len(addresses))
		for i, address := range addresses {
			filter[i] = address.Bytes()
		}
		filters = append(filters, filter)
	}
	for _, topicList := range topics {
		filter := make([][]byte, len(topicList))
		for i, topic := range topicList {
			filter[i] = topic.Bytes()
		}
		filters = append(filters, filter)
	}
	// Assemble and return the filter
	size, _ := backend.BloomStatus()

	// Create a generic filter and convert it into a range filter
	filter := newFilter(backend, addresses, topics)

	filter.matcher = bloombits.NewMatcher(size, filters)
	filter.begin = begin
	filter.end = end

	return filter
}

// newFilter creates a generic filter that can either filter based on a block hash,
// or based on range queries. The search criteria needs to be explicitly set.
func newFilter(backend Backend, addresses []common.Address, topics [][]common.Hash) *Filter {
	return &Filter{
		backend:   backend,
		addresses: addresses,
		topics:    topics,
	}
}

// Logs searches the blockchain for matching log entries, returning all from the
// first block that contains matches, updating the start of the filter accordingly.
func (f *Filter) Logs(ctx context.Context) ([]*types.Log, error) {
	// Figure out the limits of the filter range
	header, _ := f.backend.HeaderByNumber(ctx, rpc.LatestBlockNumber)
	if header == nil {
		return nil, nil
	}
	head := header.Number.Uint64()

	if f.begin == -1 {
		f.begin = int64(head)
	}
	end := uint64(f.end)
	if f.end == -1 {
		end = head
	}
	// Gather all indexed logs, and finish with non indexed ones
	var (
		logs []*types.Log
		err  error
	)
	size, sections := f.backend.BloomStatus()
	if indexed := sections * size; indexed > uint64(f.begin) {
		if indexed > end {
			logs, err = f.indexedLogs(ctx, end)
		} else {
			logs, err = f.indexedLogs(ctx, indexed-1)
		}
		if err != nil {
			return logs, err
		}
	}
	rest, err := f.unindexedLogs(ctx, end)
	logs = append(logs, rest...)
	return logs, err
}

// indexedLogs returns the logs matching the filter criteria based on the bloom
// bits indexed available locally or via the network.
func (f *Filter) indexedLogs(ctx context.Context, end uint64) ([]*types.Log, error) {
	// Create a matcher session and request servicing from the backend
	matches := make(chan uint64, 64)

	session, err := f.matcher.Start(ctx, uint64(f.begin), end, matches)
	if err != nil {
		return nil, err
	}
	defer session.Close()

	f.backend.ServiceFilter(ctx, session)

	// Iterate over the matches until exhausted or context closed
	var logs []*types.Log

	maxItems := getMaxItems(ctx)

	for {
		select {
		case number, ok := <-matches:
			// Abort if all matches have been fulfilled
			if !ok {
				err := session.Error()
				if err == nil {
					f.begin = int64(end) + 1
				}
				return logs, err
			}
			f.begin = int64(number) + 1

			// Retrieve the suggested block and pull any truly matching logs
			header, err := f.backend.HeaderByNumber(ctx, rpc.BlockNumber(number))
			if header == nil || err != nil {
				return logs, err
			}
			found, err := f.checkMatches(ctx, header)
			if err != nil {
				return logs, err
			}
			logs = append(logs, found...)
			if len(logs) > maxItems {
				return logs, errors.New("query returned more than " + strconv.Itoa(maxItems) + " results")
			}
		case <-ctx.Done():
			if ctx.Err() == context.DeadlineExceeded {
				return logs, errors.New("query timeout exceeded")
			}
			return logs, errors.New("query is canceled. " + ctx.Err().Error())
		}
	}
}

// indexedLogs returns the logs matching the filter criteria based on raw block
// iteration and bloom matching.
func (f *Filter) unindexedLogs(ctx context.Context, end uint64) ([]*types.Log, error) {
	var logs []*types.Log

	maxItems := getMaxItems(ctx)

	for ; f.begin <= int64(end); f.begin++ {
		header, err := f.backend.HeaderByNumber(ctx, rpc.BlockNumber(f.begin))
		if header == nil || err != nil {
			return logs, err
		}
		if bloomFilter(header.Bloom, f.addresses, f.topics) {
			found, err := f.checkMatches(ctx, header)
			if err != nil {
				return logs, err
			}
			logs = append(logs, found...)
			if len(logs) > maxItems {
				return logs, errors.New("query returned more than " + strconv.Itoa(maxItems) + " results")
			}
		}
		select {
		case <-ctx.Done():
			if ctx.Err() == context.DeadlineExceeded {
				return logs, errors.New("query timeout exceeded")
			}
			return logs, errors.New("query is canceled. " + ctx.Err().Error())
		default:
		}
	}
	return logs, nil
}

// checkMatches checks if the receipts belonging to the given header contain any log events that
// match the filter criteria. This function is called when the bloom filter signals a potential match.
func (f *Filter) checkMatches(ctx context.Context, header *types.Header) (logs []*types.Log, err error) {
	// Get the logs of the block
	logsList, err := f.backend.GetLogs(ctx, header.Hash())
	if err != nil {
		return nil, err
	}
	var unfiltered []*types.Log
	for _, logs := range logsList {
		unfiltered = append(unfiltered, logs...)
	}
	logs = filterLogs(unfiltered, nil, nil, f.addresses, f.topics)
	if len(logs) > 0 {
		// We have matching logs, check if we need to resolve full logs via the light client
		if logs[0].TxHash == (common.Hash{}) {
			receipts := f.backend.GetBlockReceipts(ctx, header.Hash())
			unfiltered = unfiltered[:0]
			for _, receipt := range receipts {
				unfiltered = append(unfiltered, receipt.Logs...)
			}
			logs = filterLogs(unfiltered, nil, nil, f.addresses, f.topics)
		}
		return logs, nil
	}
	return nil, nil
}

func includes(addresses []common.Address, a common.Address) bool {
	for _, addr := range addresses {
		if addr == a {
			return true
		}
	}

	return false
}

// filterLogs creates a slice of logs matching the given criteria.
func filterLogs(logs []*types.Log, fromBlock, toBlock *big.Int, addresses []common.Address, topics [][]common.Hash) []*types.Log {
	var ret []*types.Log
Logs:
	for _, log := range logs {
		if fromBlock != nil && fromBlock.Int64() >= 0 && fromBlock.Uint64() > log.BlockNumber {
			continue
		}
		if toBlock != nil && toBlock.Int64() >= 0 && toBlock.Uint64() < log.BlockNumber {
			continue
		}

		if len(addresses) > 0 && !includes(addresses, log.Address) {
			continue
		}
		// If the to filtered topics is greater than the amount of topics in logs, skip.
		if len(topics) > len(log.Topics) {
			continue Logs
		}
		for i, topics := range topics {
			match := len(topics) == 0 // empty rule set == wildcard
			for _, topic := range topics {
				if log.Topics[i] == topic {
					match = true
					break
				}
			}
			if !match {
				continue Logs
			}
		}
		ret = append(ret, log)
	}
	return ret
}

func bloomFilter(bloom types.Bloom, addresses []common.Address, topics [][]common.Hash) bool {
	if len(addresses) > 0 {
		var included bool
		for _, addr := range addresses {
			if types.BloomLookup(bloom, addr) {
				included = true
				break
			}
		}
		if !included {
			return false
		}
	}

	for _, sub := range topics {
		included := len(sub) == 0 // empty rule set == wildcard
		for _, topic := range sub {
			if types.BloomLookup(bloom, topic) {
				included = true
				break
			}
		}
		if !included {
			return false
		}
	}
	return true
}

// getMaxItems returns the value of getLogsCxtKeyMaxItems set in the given context.
// If the value is not set in the context, it will returns MaxInt32-1.
func getMaxItems(ctx context.Context) int {
	maxItems := math.MaxInt32 - 1
	if val := ctx.Value(getLogsCxtKeyMaxItems); val != nil {
		val, ok := val.(int)
		if ok {
			maxItems = val
		}
	}
	return maxItems
}<|MERGE_RESOLUTION|>--- conflicted
+++ resolved
@@ -22,14 +22,10 @@
 
 import (
 	"context"
-<<<<<<< HEAD
-	"math/big"
-=======
 	"errors"
 	"math"
 	"math/big"
 	"strconv"
->>>>>>> 09d30d73
 
 	"github.com/klaytn/klaytn/blockchain"
 	"github.com/klaytn/klaytn/blockchain/bloombits"
