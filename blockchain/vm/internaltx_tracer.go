--- conflicted
+++ resolved
@@ -133,17 +133,10 @@
 // InternalTxTrace is returned data after the end of trace-collecting cycle.
 // It implements an object returned by "result" function at call_tracer.js
 type InternalTxTrace struct {
-<<<<<<< HEAD
-	Type  string         `json:"type"`
-	From  common.Address `json:"from,omitempty"`
-	To    common.Address `json:"to,omitempty"`
-	Value string         `json:"value"`
-=======
 	Type  string          `json:"type"`
 	From  *common.Address `json:"from,omitempty"`
 	To    *common.Address `json:"to,omitempty"`
 	Value string          `json:"value"`
->>>>>>> 6c72f380
 
 	Gas     uint64 `json:"gas"`
 	GasUsed uint64 `json:"gasUsed"`
@@ -155,21 +148,12 @@
 	Time  time.Duration      `json:"time"`
 	Calls []*InternalTxTrace `json:"calls,omitempty"`
 
-<<<<<<< HEAD
-	Reverted RevertedInfo `json:"reverted,omitempty"`
-}
-
-type RevertedInfo struct {
-	Contract common.Address `json:"contract"`
-	Message  string         `json:"message"`
-=======
 	Reverted *RevertedInfo `json:"reverted,omitempty"`
 }
 
 type RevertedInfo struct {
 	Contract *common.Address `json:"contract"`
 	Message  string          `json:"message"`
->>>>>>> 6c72f380
 }
 
 // CaptureStart implements the Tracer interface to initialize the tracing operation.
@@ -294,18 +278,6 @@
 		inOff := log.stack.Back(2 + off)
 		inEnd := big.NewInt(0).Add(inOff, log.stack.Back(3+off)).Int64()
 
-<<<<<<< HEAD
-		input := ""
-		if int(inOff.Int64()) >= log.memory.Len() {
-			input = ""
-		} else if int(inEnd) >= log.memory.Len() {
-			input = hexutil.Encode(log.memory.Slice(inOff.Int64(), int64(log.memory.Len())))
-		} else {
-			input = hexutil.Encode(log.memory.Slice(inOff.Int64(), inEnd))
-		}
-
-=======
->>>>>>> 6c72f380
 		// Assemble the internal call report and store for completion
 		call := &InternalCall{
 			Type:    op.String(),
