--- conflicted
+++ resolved
@@ -334,11 +334,7 @@
 			ret := log.stack.Peek()
 			if ret.Cmp(big.NewInt(0)) != 0 {
 				call.To = common.HexToAddress(ret.Text(16))
-<<<<<<< HEAD
-				call.Output = hexutil.Encode(log.env.StateDB.GetCode(call.To))
-=======
 				call.Output = hexutil.Encode(log.env.StateDB.GetCode(common.HexToAddress(ret.Text(16))))
->>>>>>> 5721feab
 			} else if call.Error == nil {
 				call.Error = errInternalFailure // TODO(karalabe): surface these faults somehow
 			}
