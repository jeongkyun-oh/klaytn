--- conflicted
+++ resolved
@@ -2140,38 +2140,11 @@
 
 	var internalTrace *vm.InternalTxTrace
 	if vmConfig.EnableInternalTxTracing {
-<<<<<<< HEAD
-		// TODO-InternalTxTracer
-		// Need to store traces to the database or send them to the designated channel
-		switch tracer := vmConfig.Tracer.(type) {
-		case *vm.Tracer:
-			result, err := tracer.GetResult()
-			if err != nil {
-				logger.Crit("callTracer returns an error", "err", err)
-			}
-
-			logger.Info("result", "r", string(result))
-		case *vm.InternalTxTracer:
-			result, err := tracer.GetResult()
-			if err != nil {
-				logger.Crit("InternalTxTracer returns an error", "err", err)
-			}
-
-			logger.Info("result", "r", result)
-		case *vm.TestTracer:
-			err := tracer.CompareResults()
-			if err != nil {
-				logger.Crit("InternalTxTracer and CallTracer are not the same", "err", err, "txhash", tx.Hash().String())
-			}
-		}
-
-=======
 		internalTrace, err = GetInternalTxTrace(vmConfig.Tracer)
 		if err != nil {
 			logger.Error("failed to get tracing result from a transaction", "txHash", tx.Hash().String(), "err", err)
 			return nil, 0, nil, err
 		}
->>>>>>> 6c72f380
 	}
 	// Update the state with pending changes
 	statedb.Finalise(true, false)
@@ -2187,7 +2160,7 @@
 	return receipt, gas, internalTrace, err
 }
 
-func GetInternalTxTrace(tracer vm.Tracer) (*vm.InternalTxTrace, error) {
+func GetInternalTxTrace(tracer vm.TracerIface) (*vm.InternalTxTrace, error) {
 	var (
 		internalTxTrace *vm.InternalTxTrace
 		err             error
@@ -2198,6 +2171,11 @@
 		if err != nil {
 			return nil, err
 		}
+	case *vm.TestTracer:
+		err := tracer.CompareResults()
+		if err != nil {
+			logger.Crit("InternalTxTracer and CallTracer are not the same", "err", err)
+		}
 	default:
 		logger.Error("To trace internal transactions, VM tracer type should be vm.InternalTxTracer", "actualType", reflect.TypeOf(tracer).String())
 		return nil, ErrInvalidTracer
